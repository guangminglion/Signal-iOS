--- conflicted
+++ resolved
@@ -14,11 +14,7 @@
 #import <SignalMessaging/SignalMessaging-Swift.h>
 #import <SignalMessaging/ThreadUtil.h>
 #import <SignalServiceKit/OWSBlockingManager.h>
-<<<<<<< HEAD
-=======
 #import <SignalServiceKit/OWSContactOffersInteraction.h>
-#import <SignalServiceKit/OWSPrimaryStorage.h>
->>>>>>> c026575c
 #import <SignalServiceKit/SSKEnvironment.h>
 #import <SignalServiceKit/TSIncomingMessage.h>
 #import <SignalServiceKit/TSOutgoingMessage.h>
@@ -29,6 +25,20 @@
 #import <YapDatabase/YapDatabaseViewChangePrivate.h>
 
 NS_ASSUME_NONNULL_BEGIN
+
+@interface ConversationProfileState : NSObject
+
+@property (nonatomic) BOOL hasLocalProfile;
+@property (nonatomic) BOOL isThreadInProfileWhitelist;
+@property (nonatomic) BOOL hasUnwhitelistedMember;
+
+@end
+
+#pragma mark -
+
+@implementation ConversationProfileState
+
+@end
 
 @implementation ConversationViewState
 
@@ -188,6 +198,7 @@
 @property (nonatomic, nullable) NSDate *collapseCutoffDate;
 @property (nonatomic, nullable) SignalServiceAddress *typingIndicatorsSender;
 
+@property (nonatomic, nullable) ConversationProfileState *conversationProfileState;
 @property (nonatomic) BOOL hasTooManyOutgoingMessagesToBlockCached;
 
 @property (nonatomic) NSArray<id<ConversationViewItem>> *persistedViewItems;
@@ -308,6 +319,7 @@
 {
     OWSAssertIsOnMainThread();
 
+    self.conversationProfileState = nil;
     [self updateForTransientItems];
 }
 
@@ -315,6 +327,7 @@
 {
     OWSAssertIsOnMainThread();
 
+    self.conversationProfileState = nil;
     [self updateForTransientItems];
 }
 
@@ -1112,8 +1125,6 @@
 
 #pragma mark - View Items
 
-<<<<<<< HEAD
-=======
 - (void)ensureConversationProfileStateWithTransaction:(SDSAnyReadTransaction *)transaction
 {
     if (self.conversationProfileState) {
@@ -1129,8 +1140,7 @@
                                                                           transaction:transaction];
     BOOL hasUnwhitelistedMember = NO;
     for (SignalServiceAddress *address in self.thread.recipientAddresses) {
-        if (![self.profileManager isUserInProfileWhitelist:address
-                                               transaction:transaction]) {
+        if (![self.profileManager isUserInProfileWhitelist:address transaction:transaction]) {
             hasUnwhitelistedMember = YES;
             break;
         }
@@ -1284,7 +1294,6 @@
     return offersMessage;
 }
 
->>>>>>> c026575c
 // This is a key method.  It builds or rebuilds the list of
 // cell view models.
 //
@@ -1304,6 +1313,8 @@
 {
     NSMutableArray<id<ConversationViewItem>> *viewItems = [NSMutableArray new];
     NSMutableDictionary<NSString *, id<ConversationViewItem>> *viewItemCache = [NSMutableDictionary new];
+
+    [self ensureConversationProfileStateWithTransaction:transaction];
 
     ConversationStyle *conversationStyle = self.delegate.conversationStyle;
 
@@ -1840,35 +1851,6 @@
     }
 }
 
-<<<<<<< HEAD
-=======
-#pragma mark - Thread Details
-
-- (BOOL)hasThreadDetailsViewItem
-{
-    return self.viewItemCache[self.threadDetailsUniqueId] != nil;
-}
-
-- (NSString *)threadDetailsUniqueId
-{
-    return OWSThreadDetailsInteraction.ThreadDetailsId;
-}
-
-- (OWSThreadDetailsInteraction *)buildThreadDetailsInteractionWithTransaction:(SDSAnyReadTransaction *)transaction
-{
-    TSInteraction *_Nullable firstCallOrMessage =
-        [self firstCallOrMessageForLoadedInteractionsWithTransaction:transaction];
-
-    uint64_t threadDetailsTimestamp;
-    if (firstCallOrMessage) {
-        threadDetailsTimestamp = firstCallOrMessage.timestamp - 1;
-    } else {
-        threadDetailsTimestamp = 1;
-    }
-
-    return [[OWSThreadDetailsInteraction alloc] initWithThread:self.thread timestamp:threadDetailsTimestamp];
-}
-
 - (nullable TSInteraction *)firstCallOrMessageForLoadedInteractionsWithTransaction:(SDSAnyReadTransaction *)transaction
 {
     for (NSString *uniqueId in self.messageMapping.loadedUniqueIds) {
@@ -1895,14 +1877,12 @@
                 break;
             case OWSInteractionType_ThreadDetails:
             case OWSInteractionType_TypingIndicator:
-            case OWSInteractionType_Offer:
                 break;
         }
     }
     return nil;
 }
 
->>>>>>> c026575c
 @end
 
 NS_ASSUME_NONNULL_END